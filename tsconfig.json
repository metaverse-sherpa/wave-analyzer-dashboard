{
  "files": [],
  "references": [
    {
      "path": "./tsconfig.app.json"
    },
    {
      "path": "./tsconfig.node.json"
    }
  ],
  "compilerOptions": {
    "target": "ES2020",
<<<<<<< HEAD
    "module": "NodeNext",
    "moduleResolution": "NodeNext",
=======
    "module": "ESNext",
    "moduleResolution": "bundler",
>>>>>>> ebf59315
    "esModuleInterop": true,
    "strict": true,
    "skipLibCheck": true,
    "outDir": "./dist",
    "rootDir": ".",
    "allowJs": true,
    "resolveJsonModule": true,
    "isolatedModules": true,
    "jsx": "react-jsx",
    "baseUrl": ".",
    "paths": {
      "@/*": ["./src/*"]
    },
    "noImplicitAny": false,
    "noUnusedParameters": false,
    "noUnusedLocals": false,
    "strictNullChecks": false,
    "forceConsistentCasingInFileNames": true,
    "lib": [
      "dom",
      "dom.iterable",
      "esnext"
    ],
    "noEmit": true,
    "incremental": true
  },
<<<<<<< HEAD
  "include": ["index.html"],
=======
  "include": [],
>>>>>>> ebf59315
  "exclude": ["node_modules"]
}<|MERGE_RESOLUTION|>--- conflicted
+++ resolved
@@ -10,13 +10,8 @@
   ],
   "compilerOptions": {
     "target": "ES2020",
-<<<<<<< HEAD
-    "module": "NodeNext",
-    "moduleResolution": "NodeNext",
-=======
     "module": "ESNext",
     "moduleResolution": "bundler",
->>>>>>> ebf59315
     "esModuleInterop": true,
     "strict": true,
     "skipLibCheck": true,
@@ -43,10 +38,6 @@
     "noEmit": true,
     "incremental": true
   },
-<<<<<<< HEAD
-  "include": ["index.html"],
-=======
   "include": [],
->>>>>>> ebf59315
   "exclude": ["node_modules"]
 }